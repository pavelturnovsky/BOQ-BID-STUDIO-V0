"""IO helpers for working with tabular bid data."""

from __future__ import annotations

import logging
import re
from pathlib import Path
from typing import Any, Dict, Iterable, List, Optional, Sequence

import numpy as np
import pandas as pd

from .config import BidConfig, ColumnMapping

logger = logging.getLogger(__name__)

CANONICAL_COLUMNS: Sequence[str] = (
    "code",
    "description",
    "unit",
    "quantity",
    "unit_price",
    "total_price",
)
NUMERIC_COLUMNS = {"quantity", "unit_price", "total_price"}

HEADER_HINTS: Dict[str, Sequence[str]] = {
    "code": [
        "code",
        "item",
        "regex:^č\\.?$",
        "číslo položky",
        "cislo polozky",
        "kód",
        "kod",
        "pol.",
        "regex:^pol$",
    ],
    "description": [
        "description",
        "popis",
        "položka",
        "polozka",
        "název",
        "nazev",
        "specifikace",
    ],
    "unit": [
        "unit",
        "jm",
        "mj",
        "jednotka",
        "uom",
        "měrná jednotka",
        "merna jednotka",
    ],
    "quantity": ["quantity", "qty", "množství", "mnozstvi", "q"],
    "unit_price": [
        "unit price",
        "unitprice",
        "cena jednotková",
        "cena jednotkova",
        "cena ks",
    ],
    "total_price": ["cena celkem", "celková cena", "total price", "celkem"],
}

REQUIRED_AUTODETECT_KEYS: Sequence[str] = ("code", "description")


def normalise_dataset_label(source: str) -> str:
    """Return a filesystem-safe identifier for dataset-specific placeholders."""

    text = "" if source is None else str(source)
    cleaned = re.sub(r"[^0-9A-Za-z]+", "_", text).strip("_")
    return cleaned or "dataset"


def load_master_dataset(
    path: Path,
    columns: ColumnMapping,
    key_columns: Sequence[str],
    chunk_size: Optional[int] = None,
) -> pd.DataFrame:
    """Load and normalise the master bill of quantities."""

    logger.info("Loading master dataset from %s", path)
    return _load_dataset(path, columns, key_columns, chunk_size, source="master")


def load_bid_dataset(
    bid: BidConfig,
    columns: ColumnMapping,
    key_columns: Sequence[str],
    chunk_size: Optional[int] = None,
) -> pd.DataFrame:
    """Load and normalise a supplier bid."""

    logger.info("Loading bid '%s' from %s", bid.name, bid.path)
    frame = _load_dataset(
        bid.path,
        columns,
        key_columns,
        chunk_size,
        source=f"bid:{bid.name}",
    )
    frame.insert(0, "supplier", bid.name)
    return frame


def _load_dataset(
    path: Path,
    columns: ColumnMapping,
    key_columns: Sequence[str],
    chunk_size: Optional[int],
    *,
    source: str,
) -> pd.DataFrame:
    if not Path(path).exists():
        raise FileNotFoundError(f"Dataset '{path}' does not exist")

    ext = path.suffix.lower()
    if ext in {".csv", ".txt"}:
        frame = _load_csv(path, columns, key_columns, chunk_size, source=source)
    elif ext in {".xlsx", ".xls"}:
        frame = _load_excel(path, columns, key_columns, source=source)
    else:
        raise ValueError(f"Unsupported file extension '{ext}' for dataset '{path}'")

    return frame


def _load_csv(
    path: Path,
    columns: ColumnMapping,
    key_columns: Sequence[str],
    chunk_size: Optional[int],
    *,
    source: str,
) -> pd.DataFrame:
    logger.debug("Reading CSV %s with chunk size %s", path, chunk_size)
    read_kwargs = {"dtype": str}
    if chunk_size and chunk_size > 0:
        chunks: List[pd.DataFrame] = []
        for chunk in pd.read_csv(path, chunksize=chunk_size, **read_kwargs):
            chunks.append(
                _normalise_frame(chunk, columns, key_columns, source=source)
            )
        if not chunks:
            return _empty_frame()
        return pd.concat(chunks, ignore_index=True)

    raw = pd.read_csv(path, **read_kwargs)
    return _normalise_frame(raw, columns, key_columns, source=source)


def _load_excel(
    path: Path,
    columns: ColumnMapping,
    key_columns: Sequence[str],
    *,
    source: str,
) -> pd.DataFrame:
    logger.debug("Reading Excel %s", path)
    raw = pd.read_excel(path, dtype=str)
    return _normalise_frame(raw, columns, key_columns, source=source)


def _normalise_frame(
    frame: pd.DataFrame,
    columns: ColumnMapping,
    key_columns: Sequence[str],
    *,
    source: str,
) -> pd.DataFrame:
    resolved_columns = _resolve_column_mapping(frame, columns)
    rename_map = {
        source: target
        for target, source in resolved_columns.items()
        if source is not None
    }
    normalised = frame.rename(columns=rename_map)

    for column in CANONICAL_COLUMNS:
        if column not in normalised:
            normalised[column] = np.nan if column in NUMERIC_COLUMNS else ""

    normalised = normalised.loc[:, CANONICAL_COLUMNS].copy()
    normalised["code"] = normalised["code"].astype(str).str.strip()
    normalised["description"] = normalised["description"].fillna("").astype(str)
    if "unit" in normalised.columns:
        normalised["unit"] = normalised["unit"].fillna("").astype(str)

    for column in NUMERIC_COLUMNS:
        normalised[column] = coerce_numeric(normalised[column])

    _ensure_key_columns(normalised, key_columns, source)
    return normalised


def _resolve_column_mapping(
    frame: pd.DataFrame, columns: ColumnMapping
) -> Dict[str, Optional[str]]:
    """Resolve canonical column names using config overrides and auto-detection."""

    config_map = columns.as_dict()
    resolved: Dict[str, Optional[str]] = {}

    available_columns = list(frame.columns)
    normalised_lookup = {
        _normalise_header(col): col for col in available_columns if isinstance(col, str)
    }

    auto_targets: List[str] = []
    for key, source in config_map.items():
        if _is_auto(source):
            resolved[key] = None
            auto_targets.append(key)
            continue

        source_str = str(source)
        if source_str in frame.columns:
            resolved[key] = source_str
            continue

        fallback = normalised_lookup.get(_normalise_header(source_str))
        if fallback is not None:
            resolved[key] = fallback
            continue

        raise KeyError(f"Column '{source}' for '{key}' was not found in dataset")

    if auto_targets:
        detected = _autodetect_column_mapping(frame, auto_targets)
        for key, value in detected.items():
            if value is not None:
                resolved[key] = value

    missing_required = [
        key for key in REQUIRED_AUTODETECT_KEYS if not resolved.get(key)
    ]
    if missing_required:
        raise KeyError(
            "Unable to resolve required columns: " + ", ".join(sorted(missing_required))
        )

    return resolved


def _autodetect_column_mapping(
    frame: pd.DataFrame, targets: Iterable[str]
) -> Dict[str, Optional[str]]:
    """Best-effort inference of canonical columns using header hints."""

    detected: Dict[str, Optional[str]] = {target: None for target in targets}
    if not list(frame.columns):
        return detected

    header_pairs = [
        (col, _normalise_header(col))
        for col in frame.columns
    ]

    for target in targets:
        patterns = _build_hint_patterns(target)
        match = _match_header(header_pairs, patterns)
        if match is not None:
            detected[target] = match
            logger.debug("Autodetected column '%s' for '%s'", match, target)
        else:
            logger.debug("Failed to autodetect column for '%s'", target)

    return detected


def _build_hint_patterns(target: str) -> Dict[str, List[str]]:
    hints = list(HEADER_HINTS.get(target, []))
    patterns: Dict[str, List[str]] = {
        "exact": [],
        "regex": [],
        "contains": [],
        "substring": [],
    }

    for hint in hints:
        if not hint:
            continue
        if hint.startswith("regex:"):
            patterns["regex"].append(hint[len("regex:") :])
        else:
            normalised = _normalise_header(hint)
            if normalised:
                patterns["exact"].append(normalised)
                escaped = re.escape(normalised)
                patterns["contains"].append(rf"(?:^|\\b){escaped}(?:\\b|$)")
                patterns["substring"].append(normalised)

    canonical = _normalise_header(target)
    patterns["exact"].append(canonical)
    if canonical:
        patterns["substring"].append(canonical)
    return patterns


def _match_header(
    headers: Sequence[tuple[str, str]], patterns: Dict[str, List[str]]
) -> Optional[str]:
    for original, normalised in headers:
        if normalised in patterns.get("exact", []):
            return original

    for regex_pattern in patterns.get("regex", []):
        try:
            compiled = re.compile(regex_pattern, flags=re.IGNORECASE)
        except re.error:
            continue
        for original, normalised in headers:
            if compiled.search(normalised):
                return original

    for contains_pattern in patterns.get("contains", []):
        try:
            compiled = re.compile(contains_pattern, flags=re.IGNORECASE)
        except re.error:
            continue
        for original, normalised in headers:
            if compiled.search(normalised):
                return original

    for substring in patterns.get("substring", []):
        if not substring:
            continue
        for original, normalised in headers:
            if substring in normalised:
                return original

    return None


def _normalise_header(value: Any) -> str:
    text = "" if value is None else str(value)
    text = text.strip().lower()
    text = re.sub(r"\s+", " ", text)
    return text


def _is_auto(value: Optional[str]) -> bool:
    if value is None:
        return True
    if isinstance(value, str) and value.strip().lower() in {"auto", "autodetect", "automatic"}:
        return True
    return False


def coerce_numeric(values: pd.Series) -> pd.Series:
    """Coerce textual representations of numbers into floats."""

    if not isinstance(values, pd.Series):
        values = pd.Series(values)
    if values.empty:
        return pd.to_numeric(values, errors="coerce")

    cleaned = values.astype(str)
    cleaned = cleaned.str.replace(r"\s+", "", regex=True)
    cleaned = cleaned.str.replace("\u00A0", "", regex=False)
    cleaned = cleaned.str.replace(
        r"(?i)(czk|kč|eur|€|usd|\$|gbp|£)", "", regex=True
    )
    cleaned = cleaned.str.replace(r"[+-]$", "", regex=True)
    cleaned = cleaned.str.replace(r"[^0-9,\.\-+]", "", regex=True)

    mask = cleaned.str.contains(",") & cleaned.str.contains(".")
    cleaned = cleaned.where(~mask, cleaned.str.replace(".", "", regex=False))

    cleaned = cleaned.str.replace(",", ".", regex=False)
    cleaned = cleaned.str.replace(r"[.,]$", "", regex=True)

    return pd.to_numeric(cleaned, errors="coerce")


def _ensure_key_columns(
    frame: pd.DataFrame, key_columns: Sequence[str], source: str
) -> None:
    if not key_columns:
        raise ValueError("At least one key column must be defined for comparisons")

    missing = [column for column in key_columns if column not in frame.columns]
    if missing:
        raise KeyError(f"Missing required key columns: {', '.join(missing)}")

    key_values: List[pd.Series] = []
    for column in key_columns:
        series = frame[column].astype("string").str.strip()
<<<<<<< HEAD
        null_like = series.str.lower().isin({"nan", "none", "nat"})
        series = series.mask(null_like, pd.NA)
=======
>>>>>>> 957ef9b0
        series = series.replace("", pd.NA)
        key_values.append(series.astype(object))

    if len(key_values) == 1:
        key_series = key_values[0]
    else:
        key_df = pd.concat(key_values, axis=1)

        def _combine(row: pd.Series) -> str:
            parts: List[str] = []
            for value in row:
                if pd.isna(value):
                    continue
                text = str(value).strip()
                if text:
                    parts.append(text)
            return "||".join(parts)

        key_series = key_df.apply(_combine, axis=1)
        key_series = key_series.replace("", pd.NA)

    key_series = key_series.astype(object)

    if key_series.isna().any():
<<<<<<< HEAD
        prefix = normalise_dataset_label(source)
=======
        prefix = re.sub(r"[^0-9A-Za-z]+", "_", source).strip("_") or "dataset"
>>>>>>> 957ef9b0
        missing_mask = key_series.isna()
        fallback = [
            f"__{prefix}_row_{idx}"
            for idx in frame.index[missing_mask]
        ]
        key_series.loc[missing_mask] = fallback

    frame.insert(0, "record_key", key_series.astype(str))


def _empty_frame() -> pd.DataFrame:
    return pd.DataFrame(columns=["record_key", *CANONICAL_COLUMNS])


__all__ = [
    "load_master_dataset",
    "load_bid_dataset",
    "normalise_dataset_label",
]<|MERGE_RESOLUTION|>--- conflicted
+++ resolved
@@ -391,11 +391,11 @@
     key_values: List[pd.Series] = []
     for column in key_columns:
         series = frame[column].astype("string").str.strip()
-<<<<<<< HEAD
+codex/fix-mapping-between-master-and-supplier-tables-03k78b
         null_like = series.str.lower().isin({"nan", "none", "nat"})
         series = series.mask(null_like, pd.NA)
-=======
->>>>>>> 957ef9b0
+
+main
         series = series.replace("", pd.NA)
         key_values.append(series.astype(object))
 
@@ -420,11 +420,11 @@
     key_series = key_series.astype(object)
 
     if key_series.isna().any():
-<<<<<<< HEAD
+codex/fix-mapping-between-master-and-supplier-tables-03k78b
         prefix = normalise_dataset_label(source)
-=======
+
         prefix = re.sub(r"[^0-9A-Za-z]+", "_", source).strip("_") or "dataset"
->>>>>>> 957ef9b0
+main
         missing_mask = key_series.isna()
         fallback = [
             f"__{prefix}_row_{idx}"
