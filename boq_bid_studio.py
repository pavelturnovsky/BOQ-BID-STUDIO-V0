--- conflicted
+++ resolved
@@ -471,7 +471,7 @@
     st.info("➡️ Nahraj Master BoQ v levém panelu.")
     st.stop()
 
-<<<<<<< HEAD
+codex/add-multiselect-and-selectbox-in-sidebar
 # Determine sheet names without loading all sheets
 master_xl = pd.ExcelFile(master_file)
 all_sheets = master_xl.sheet_names
@@ -493,7 +493,7 @@
     master_overview_wb = read_workbook(master_file, limit_sheets=[overview_sheet])
 
 # Read bids for comparison sheets and overview sheet separately
-=======
+
 # Read master
 master_wb = read_workbook(master_file)
 
@@ -508,7 +508,7 @@
 )
 
 # Read bids
->>>>>>> 768a1397
+main
 bids_dict: Dict[str, WorkbookData] = {}
 bids_overview_dict: Dict[str, WorkbookData] = {}
 if bid_files:
@@ -517,7 +517,7 @@
         bid_files = bid_files[:7]
     for i, f in enumerate(bid_files, start=1):
         name = getattr(f, "name", f"Bid{i}")
-<<<<<<< HEAD
+codex/add-multiselect-and-selectbox-in-sidebar
         f.seek(0)
         wb_comp = read_workbook(f, limit_sheets=compare_sheets)
         apply_master_mapping(master_wb, wb_comp)
@@ -539,11 +539,11 @@
     compare_results = compare(master_wb, bids_dict, join_mode="auto")
 if bids_overview_dict:
     overview_results = compare(master_overview_wb, bids_overview_dict, join_mode="auto")
-=======
+    
         wb = read_workbook(f)
         apply_master_mapping(master_wb, wb)
         bids_dict[name] = wb
->>>>>>> 768a1397
+main
 
 # Filtered workbooks for comparisons
 comp_master = WorkbookData(master_wb.name, {s: master_wb.sheets[s] for s in selected_sheets})
@@ -581,11 +581,11 @@
     if not bids_dict:
         st.info("Nahraj alespoň jednu nabídku dodavatele v levém panelu.")
     else:
-<<<<<<< HEAD
+ codex/add-multiselect-and-selectbox-in-sidebar
         results = compare_results
-=======
+
         results = compare(comp_master, comp_bids, join_mode="auto")
->>>>>>> 768a1397
+ main
         # main per-sheet tables
         for sheet, df in results.items():
             st.subheader(f"List: {sheet}")
@@ -614,11 +614,11 @@
     if not bids_dict:
         st.info("Nahraj alespoň jednu nabídku dodavatele v levém panelu.")
     else:
-<<<<<<< HEAD
+ codex/add-multiselect-and-selectbox-in-sidebar
         results = compare_results
-=======
+
         results = compare(comp_master, comp_bids, join_mode="auto")
->>>>>>> 768a1397
+ main
         summary_df = summarize(results)
         if not summary_df.empty:
             st.markdown("### 📌 Souhrn po listech")
@@ -647,12 +647,12 @@
     if not bids_overview_dict:
         st.info("Nahraj alespoň jednu nabídku dodavatele v levém panelu.")
     else:
-<<<<<<< HEAD
+ codex/add-multiselect-and-selectbox-in-sidebar
         results = overview_results
         sections_df, indirect_df, added_df = overview_comparison(results, overview_sheet)
-=======
+
         sections_df, indirect_df, added_df = overview_comparison(master_wb, bids_dict, overview_sheet)
->>>>>>> 768a1397
+ main
         if sections_df.empty and indirect_df.empty and added_df.empty:
             st.info(f"List '{overview_sheet}' neobsahuje data pro porovnání.")
         else:
@@ -671,11 +671,11 @@
     if not bids_dict:
         st.info("Nejdřív nahraj nabídky.")
     else:
-<<<<<<< HEAD
+ codex/add-multiselect-and-selectbox-in-sidebar
         results = compare_results
-=======
+
         results = compare(comp_master, comp_bids, join_mode="auto")
->>>>>>> 768a1397
+ main
         # Choose a sheet for detailed variance chart
         sheet_choices = list(results.keys())
         if sheet_choices:
